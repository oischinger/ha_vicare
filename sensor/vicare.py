# The domain of your component. Equal to the filename of your component.
import logging
import sys
import voluptuous as vol
from homeassistant.const import (TEMP_CELSIUS, CONF_USERNAME, CONF_PASSWORD)
from homeassistant.helpers.entity import Entity

REQUIREMENTS = ['PyViCare==0.0.21']
_LOGGER = logging.getLogger(__name__)

<<<<<<< HEAD
CONF_CIRCUIT = 'circuit'

PLATFORM_SCHEMA = PLATFORM_SCHEMA.extend({
    vol.Required(CONF_USERNAME): cv.string,
	vol.Required(CONF_PASSWORD): cv.string,
    vol.Optional(CONF_CIRCUIT, default=0): cv.positive_int
})
=======
CONF_USER = 'user'
CONF_PASSWORD = 'password'

>>>>>>> 25c6874e

def setup_platform(hass, config, add_devices, discovery_info=None):
    """Setup the ViCare component."""
    from PyViCare import ViCareSession
<<<<<<< HEAD
    t = ViCareSession(config.get(CONF_USERNAME), config.get(CONF_PASSWORD), "/tmp/vicare_token.save",config.get(CONF_CIRCUIT))
=======
    t = ViCareSession(config.get(CONF_USER), config.get(CONF_PASSWORD), "/tmp/vicare_token.save")
>>>>>>> 25c6874e
    add_devices([ViCareSensor(t, "BoilerTemperature", TEMP_CELSIUS),
                 ViCareSensor(t, "Programs", ""),
                 ViCareSensor(t, "ActiveProgram", ""),
                 ViCareSensor(t, "Modes", ""),
                 ViCareSensor(t, "ActiveMode", ""),
                 ViCareSensor(t, "CurrentDesiredTemperature", TEMP_CELSIUS),
                 ViCareSensor(t, "OutsideTemperature", TEMP_CELSIUS),
                 ViCareSensor(t, "RoomTemperature", TEMP_CELSIUS),
                 ViCareSensor(t, "SupplyTemperature", TEMP_CELSIUS),
                 ViCareSensor(t, "DomesticHotWaterStorageTemperature", TEMP_CELSIUS),
                 ViCareSensor(t, "HeatingCurveSlope", ""),
                 ViCareSensor(t, "HeatingCurveShift", ""),
                 ViCareSensor(t, "MonthSinceLastService", ""),
                 ViCareSensor(t, "LastServiceDate", ""),
                 ViCareSensor(t, "GasConsumptionHeatingDays", ""),
                 ViCareSensor(t, "GasConsumptionHeatingToday", 'kWh'),
                 ViCareSensor(t, "GasConsumptionHeatingWeeks", ""),
                 ViCareSensor(t, "GasConsumptionHeatingThisWeek", 'kWh'),
                 ViCareSensor(t, "GasConsumptionHeatingMonths", ""),
                 ViCareSensor(t, "GasConsumptionHeatingThisMonth", 'kWh'),
                 ViCareSensor(t, "GasConsumptionHeatingYears", ""),
                 ViCareSensor(t, "GasConsumptionHeatingThisYear", 'kWh'),
                 ViCareSensor(t, "GasConsumptionDomesticHotWaterDays", ""),
                 ViCareSensor(t, "GasConsumptionDomesticHotWaterToday", 'kWh'),
                 ViCareSensor(t, "GasConsumptionDomesticHotWaterWeeks", ""),
                 ViCareSensor(t, "GasConsumptionDomesticHotWaterThisWeek", 'kWh'),
                 ViCareSensor(t, "GasConsumptionDomesticHotWaterMonths", ""),
                 ViCareSensor(t, "GasConsumptionDomesticHotWaterThisMonth", 'kWh'),
                 ViCareSensor(t, "GasConsumptionDomesticHotWaterYears", ""),
                 ViCareSensor(t, "GasConsumptionDomesticHotWaterThisYear", 'kWh'),
                 ViCareSensor(t, "DomesticHotWaterConfiguredTemperature", TEMP_CELSIUS),
                 ViCareSensor(t, "CurrentPower", 'kW')])
    return True


class ViCareSensor(Entity):
    """Representation of a Sensor."""

    def __init__(self, api, sensor_name, unit):
        """Initialize the sensor."""
        self._state = None
        self._api = api
        self._unit = unit
        self._device_state_attributes = {}
        self.sensorName = sensor_name

    @property
    def name(self):
        """Return the name of the sensor."""
        return "vicare_" + self.sensorName

    @property
    def state(self):
        """Return the state of the sensor."""
        return self._state

    @property
    def unit_of_measurement(self):
        """Return the unit of measurement."""
        return self._unit

    def update(self):
        from PyViCare import ViCareSession
        api_method = getattr(ViCareSession, "get" + self.sensorName, None)
        if api_method is not None:
            self._state = api_method(self._api)<|MERGE_RESOLUTION|>--- conflicted
+++ resolved
@@ -4,11 +4,12 @@
 import voluptuous as vol
 from homeassistant.const import (TEMP_CELSIUS, CONF_USERNAME, CONF_PASSWORD)
 from homeassistant.helpers.entity import Entity
+import homeassistant.helpers.config_validation as cv
+from homeassistant.components.sensor import PLATFORM_SCHEMA
 
 REQUIREMENTS = ['PyViCare==0.0.21']
 _LOGGER = logging.getLogger(__name__)
 
-<<<<<<< HEAD
 CONF_CIRCUIT = 'circuit'
 
 PLATFORM_SCHEMA = PLATFORM_SCHEMA.extend({
@@ -16,20 +17,12 @@
 	vol.Required(CONF_PASSWORD): cv.string,
     vol.Optional(CONF_CIRCUIT, default=0): cv.positive_int
 })
-=======
-CONF_USER = 'user'
-CONF_PASSWORD = 'password'
 
->>>>>>> 25c6874e
 
 def setup_platform(hass, config, add_devices, discovery_info=None):
     """Setup the ViCare component."""
     from PyViCare import ViCareSession
-<<<<<<< HEAD
     t = ViCareSession(config.get(CONF_USERNAME), config.get(CONF_PASSWORD), "/tmp/vicare_token.save",config.get(CONF_CIRCUIT))
-=======
-    t = ViCareSession(config.get(CONF_USER), config.get(CONF_PASSWORD), "/tmp/vicare_token.save")
->>>>>>> 25c6874e
     add_devices([ViCareSensor(t, "BoilerTemperature", TEMP_CELSIUS),
                  ViCareSensor(t, "Programs", ""),
                  ViCareSensor(t, "ActiveProgram", ""),
@@ -93,6 +86,6 @@
 
     def update(self):
         from PyViCare import ViCareSession
-        api_method = getattr(ViCareSession, "get" + self.sensorName, None)
+        api_method = getattr(ViCareSession, "get" + self.sensor_name, None)
         if api_method is not None:
-            self._state = api_method(self._api)+        self._state = api_method(self._api)