# The domain of your component. Equal to the filename of your component.
import logging
import sys
from homeassistant.const import TEMP_CELSIUS
from homeassistant.helpers.entity import Entity

REQUIREMENTS = ['PyViCare==0.0.21']
_LOGGER = logging.getLogger(__name__)

CONF_USER = 'user'
CONF_PASSWORD = 'password'


def setup_platform(hass, config, add_devices, discovery_info=None):
    """Setup the ViCare component."""
    from PyViCare import ViCareSession
    t = ViCareSession(config.get(CONF_USER), config.get(CONF_PASSWORD), "/tmp/vicare_token.save")
    add_devices([ViCareSensor(t, "BoilerTemperature", TEMP_CELSIUS),
                 ViCareSensor(t, "Programs", ""),
                 ViCareSensor(t, "ActiveProgram", ""),
                 ViCareSensor(t, "Modes", ""),
                 ViCareSensor(t, "ActiveMode", ""),
                 ViCareSensor(t, "CurrentDesiredTemperature", TEMP_CELSIUS),
                 ViCareSensor(t, "OutsideTemperature", TEMP_CELSIUS),
                 ViCareSensor(t, "RoomTemperature", TEMP_CELSIUS),
                 ViCareSensor(t, "SupplyTemperature", TEMP_CELSIUS),
                 ViCareSensor(t, "DomesticHotWaterStorageTemperature", TEMP_CELSIUS),
                 ViCareSensor(t, "HeatingCurveSlope", ""),
                 ViCareSensor(t, "HeatingCurveShift", ""),
                 ViCareSensor(t, "MonthSinceLastService", ""),
                 ViCareSensor(t, "LastServiceDate", ""),
                 ViCareSensor(t, "GasConsumptionHeatingDays", ""),
                 ViCareSensor(t, "GasConsumptionHeatingToday", 'kWh'),
                 ViCareSensor(t, "GasConsumptionHeatingWeeks", ""),
                 ViCareSensor(t, "GasConsumptionHeatingThisWeek", 'kWh'),
                 ViCareSensor(t, "GasConsumptionHeatingMonths", ""),
                 ViCareSensor(t, "GasConsumptionHeatingThisMonth", 'kWh'),
                 ViCareSensor(t, "GasConsumptionHeatingYears", ""),
                 ViCareSensor(t, "GasConsumptionHeatingThisYear", 'kWh'),
                 ViCareSensor(t, "GasConsumptionDomesticHotWaterDays", ""),
                 ViCareSensor(t, "GasConsumptionDomesticHotWaterToday", 'kWh'),
                 ViCareSensor(t, "GasConsumptionDomesticHotWaterWeeks", ""),
                 ViCareSensor(t, "GasConsumptionDomesticHotWaterThisWeek", 'kWh'),
                 ViCareSensor(t, "GasConsumptionDomesticHotWaterMonths", ""),
                 ViCareSensor(t, "GasConsumptionDomesticHotWaterThisMonth", 'kWh'),
                 ViCareSensor(t, "GasConsumptionDomesticHotWaterYears", ""),
                 ViCareSensor(t, "GasConsumptionDomesticHotWaterThisYear", 'kWh'),
                 ViCareSensor(t, "DomesticHotWaterConfiguredTemperature", TEMP_CELSIUS),
                 ViCareSensor(t, "CurrentPower", 'kW')])
    return True


class ViCareSensor(Entity):
    """Representation of a Sensor."""

    def __init__(self, api, sensor_name, unit):
        """Initialize the sensor."""
        self._state = None
        self._api = api
        self._unit = unit
        self._device_state_attributes = {}
        self.sensorName = sensor_name

    @property
    def name(self):
        """Return the name of the sensor."""
        return "vicare_" + self.sensorName

    @property
    def state(self):
        """Return the state of the sensor."""
        return self._state

    @property
    def unit_of_measurement(self):
        """Return the unit of measurement."""
        return self._unit

    def update(self):
        from PyViCare import ViCareSession
<<<<<<< HEAD
        api_method = getattr(ViCareSession, "get" + self.sensorName)
        self._state = api_method(self._api)
=======
        api_method = getattr(ViCareSession, "get" + self.sensorName, None)
        if api_method is not None:
            self._state = api_method(self._api)
>>>>>>> 037f63db
<|MERGE_RESOLUTION|>--- conflicted
+++ resolved
@@ -78,11 +78,6 @@
 
     def update(self):
         from PyViCare import ViCareSession
-<<<<<<< HEAD
-        api_method = getattr(ViCareSession, "get" + self.sensorName)
-        self._state = api_method(self._api)
-=======
         api_method = getattr(ViCareSession, "get" + self.sensorName, None)
         if api_method is not None:
-            self._state = api_method(self._api)
->>>>>>> 037f63db
+            self._state = api_method(self._api)